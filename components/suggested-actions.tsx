"use client";

import { motion } from "framer-motion";
import { memo } from "react";
import type { UseChatHelpers } from "@ai-sdk/react";
import type { VisibilityType } from "./visibility-selector";
import type { ChatMessage } from "@/lib/types";
import { Suggestion } from "./elements/suggestion";

interface SuggestedActionsProps {
  chatId: string;
  sendMessage: UseChatHelpers<ChatMessage>["sendMessage"];
  selectedVisibilityType: VisibilityType;
}

function PureSuggestedActions({
  chatId,
  sendMessage,
  selectedVisibilityType,
}: SuggestedActionsProps) {
  // Showcase product capabilities when there is no chat history
  // Language distribution: EN x2, ZH x1, ES x1
  const suggestedActions = [
<<<<<<< HEAD
    "What are the advantages of using Next.js?",
    "Write code to demonstrate Dijkstra's algorithm",
    "Help me write an essay about Silicon Valley",
    "What is the weather in San Francisco?",
    // EN
    "Summarize the latest Bitcoin news in 5 bullet points",
    // ZH — BSC ecosystem KOLs
    "请列出 BSC 生态里有影响力的 KOL，并说明各自关注点与代表观点",
    // ZH
    "帮我分析接下来一周 BTC 可能的风险因素，并给出应对建议",
=======
    // EN
    "Summarize the latest Bitcoin news in 5 bullet points",
    // ZH — BSC ecosystem KOLs
    "Just list top five active X KOL in BSC ecosystem for me.",
    // ZH
    "帮我分析接下来一周 ETH 可能的风险因素，并给出应对建议",
>>>>>>> dda1d4f6
    // ES
    "¿Qué significa 'alpha' en cripto? Dame ejemplos claros.",
  ];

  return (
    <div
      data-testid="suggested-actions"
      className="grid sm:grid-cols-2 gap-2 w-full"
    >
      {suggestedActions.map((suggestedAction, index) => (
        <motion.div
          initial={{ opacity: 0, y: 20 }}
          animate={{ opacity: 1, y: 0 }}
          exit={{ opacity: 0, y: 20 }}
          transition={{ delay: 0.05 * index }}
          key={suggestedAction}
        >
          <Suggestion
            suggestion={suggestedAction}
            onClick={(suggestion) => {
              window.history.replaceState({}, "", `/chat/${chatId}`);
              sendMessage({
                role: "user",
                parts: [{ type: "text", text: suggestion }],
              });
            }}
            className="text-left w-full h-auto whitespace-normal p-3"
          >
            {suggestedAction}
          </Suggestion>
        </motion.div>
      ))}
    </div>
  );
}

export const SuggestedActions = memo(
  PureSuggestedActions,
  (prevProps, nextProps) => {
    if (prevProps.chatId !== nextProps.chatId) return false;
    if (prevProps.selectedVisibilityType !== nextProps.selectedVisibilityType)
      return false;

    return true;
  }
);<|MERGE_RESOLUTION|>--- conflicted
+++ resolved
@@ -21,25 +21,12 @@
   // Showcase product capabilities when there is no chat history
   // Language distribution: EN x2, ZH x1, ES x1
   const suggestedActions = [
-<<<<<<< HEAD
-    "What are the advantages of using Next.js?",
-    "Write code to demonstrate Dijkstra's algorithm",
-    "Help me write an essay about Silicon Valley",
-    "What is the weather in San Francisco?",
-    // EN
-    "Summarize the latest Bitcoin news in 5 bullet points",
-    // ZH — BSC ecosystem KOLs
-    "请列出 BSC 生态里有影响力的 KOL，并说明各自关注点与代表观点",
-    // ZH
-    "帮我分析接下来一周 BTC 可能的风险因素，并给出应对建议",
-=======
     // EN
     "Summarize the latest Bitcoin news in 5 bullet points",
     // ZH — BSC ecosystem KOLs
     "Just list top five active X KOL in BSC ecosystem for me.",
     // ZH
     "帮我分析接下来一周 ETH 可能的风险因素，并给出应对建议",
->>>>>>> dda1d4f6
     // ES
     "¿Qué significa 'alpha' en cripto? Dame ejemplos claros.",
   ];
